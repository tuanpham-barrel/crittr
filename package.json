{
  "name": "crittr",
  "version": "1.2.4",
  "description": "Crittr is a high performance critical css extraction library with a multiple url support.",
  "author": "Philipp Winterle",
  "license": "GPL-3.0",
  "bugs": {
    "url": "https://github.com/hummal/crittr/issues"
  },
  "homepage": "https://hummal.github.io/crittr/",
  "repository": {
    "type": "git",
    "url": "git+https://github.com/hummal/crittr.git"
  },
  "keywords": [
    "critical",
    "css",
    "above the fold",
    "atf",
    "stylesheets",
    "extraction",
    "critical css",
    "performance",
    "penthouse",
    "extract"
  ],
  "engines": {
    "node": ">=7.6"
  },
  "main": "index.js",
  "dependencies": {
<<<<<<< HEAD
    "@types/jest": "^26.0.20",
=======
    "@hail2u/css-mqpacker": "github:hail2u/node-css-mqpacker#v8.0.1",
>>>>>>> cd8af7af
    "chalk": "^4.1.0",
    "clean-css": "^5.0.1",
    "css": "^3.0.0",
    "debug": "^4.3.1",
    "deepmerge": "^4.2.2",
    "fs-extra": "^9.1.0",
    "lodash": "^4.17.20",
    "object-hash": "^2.1.1",
    "puppeteer": "^7.0.1",
    "run-queue": "^2.0.1",
    "signale": "^1.4.0",
    "sort-css-media-queries": "^1.5.2"
  },
  "devDependencies": {
    "cross-env": "^7.0.3",
    "gulp": "^4.0.2",
    "gulp-clean": "^0.4.0",
    "gulp-uglify-es": "^2.0.0",
    "husky": "^4.3.8",
    "jest": "^26.6.3"
  },
  "scripts": {
    "test": "./node_modules/.bin/cross-env NODE_ENV=development jest --bail",
    "build": "gulp"
  },
  "files": [
    "docs",
    "lib",
    "examples"
  ],
  "husky": {
    "hooks": {
      "pre-commit": "npm run build && npm test && git add lib/**/*"
    }
  }
}<|MERGE_RESOLUTION|>--- conflicted
+++ resolved
@@ -29,11 +29,8 @@
   },
   "main": "index.js",
   "dependencies": {
-<<<<<<< HEAD
     "@types/jest": "^26.0.20",
-=======
     "@hail2u/css-mqpacker": "github:hail2u/node-css-mqpacker#v8.0.1",
->>>>>>> cd8af7af
     "chalk": "^4.1.0",
     "clean-css": "^5.0.1",
     "css": "^3.0.0",
